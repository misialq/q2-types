--- conflicted
+++ resolved
@@ -10,7 +10,6 @@
 import skbio
 
 import qiime2.plugin.model as model
-import skbio
 from qiime2.plugin import ValidationError
 import qiime2
 
@@ -378,11 +377,7 @@
     TaxonomyFormat, TaxonomyDirectoryFormat, DNAFASTAFormat,
     DNASequencesDirectoryFormat, PairedDNASequencesDirectoryFormat,
     AlignedDNAFASTAFormat, AlignedDNASequencesDirectoryFormat,
-<<<<<<< HEAD
     DifferentialFormat, DifferentialDirectoryFormat, ProteinFASTAFormat,
     AlignedProteinFASTAFormat, ProteinSequencesDirectoryFormat,
-    AlignedProteinSequencesDirectoryFormat,
-=======
-    DifferentialFormat, DifferentialDirectoryFormat, FASTAFormat
->>>>>>> 94838e5e
+    AlignedProteinSequencesDirectoryFormat, FASTAFormat
 )