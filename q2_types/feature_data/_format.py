# ----------------------------------------------------------------------------
# Copyright (c) 2016-2021, QIIME 2 development team.
#
# Distributed under the terms of the Modified BSD License.
#
# The full license is in the file LICENSE, distributed with this software.
# ----------------------------------------------------------------------------
import re
import skbio

import qiime2.plugin.model as model
from qiime2.plugin import ValidationError
import qiime2

from ..plugin_setup import plugin


class TaxonomyFormat(model.TextFileFormat):
    """Legacy format for any 2+ column TSV file, with or without a header.

    This format has been superseded by taxonomy file formats explicitly with
    and without headers, `TSVTaxonomyFormat` and `HeaderlessTSVTaxonomyFormat`,
    respectively.

    This format remains in place for backwards-compatibility. Transformers are
    intentionally not hooked up to transform this format into the canonical
    .qza format (`TSVTaxonomyFormat`) to prevent users from importing data in
    this format. Transformers will remain in place to transform this format
    into in-memory Python objects (e.g. `pd.Series`) so that existing .qza
    files can still be loaded and processed.

    The only header recognized by this format is:

        Feature ID<tab>Taxon

    Optionally followed by other arbitrary columns.

    If this header isn't present, the format is assumed to be headerless.

    This format supports comment lines starting with #, and blank lines.

    """

    def sniff(self):
        with self.open() as fh:
            count = 0
            while count < 10:
                line = fh.readline()

                if line == '':
                    # EOF
                    break
                elif line.lstrip(' ') == '\n':
                    # Blank line
                    continue
                else:
                    cells = line.split('\t')
                    if len(cells) < 2:
                        return False
                    count += 1

            return False if count == 0 else True


TaxonomyDirectoryFormat = model.SingleFileDirectoryFormat(
    'TaxonomyDirectoryFormat', 'taxonomy.tsv', TaxonomyFormat)


class HeaderlessTSVTaxonomyFormat(TaxonomyFormat):
    """Format for a 2+ column TSV file without a header.

    This format supports comment lines starting with #, and blank lines.

    """
    pass


HeaderlessTSVTaxonomyDirectoryFormat = model.SingleFileDirectoryFormat(
    'HeaderlessTSVTaxonomyDirectoryFormat', 'taxonomy.tsv',
    HeaderlessTSVTaxonomyFormat)


class TSVTaxonomyFormat(model.TextFileFormat):
    """Format for a 2+ column TSV file with an expected minimal header.

    The only header recognized by this format is:

        Feature ID<tab>Taxon

    Optionally followed by other arbitrary columns.

    This format supports blank lines. The expected header must be the first
    non-blank line. In addition to the header, there must be at least one line
    of data.

    """
    HEADER = ['Feature ID', 'Taxon']

    def _check_n_records(self, n=None):
        with self.open() as fh:
            data_line_count = 0
            header = None

            file_ = enumerate(fh) if n is None else zip(range(n), fh)

            for i, line in file_:
                # Tracks line number for error reporting
                i = i + 1

                if line.lstrip(' ') == '\n':
                    # Blank line
                    continue

                cells = line.strip('\n').split('\t')

                if header is None:
                    if cells[:2] != self.HEADER:
                        raise ValidationError(
                            '%s must be the first two header values. The '
                            'first two header values provided are: %s (on '
                            'line %s).' % (self.HEADER, cells[:2], i))
                    header = cells
                else:
                    if len(cells) != len(header):
                        raise ValidationError(
                            'Number of values on line %s are not the same as '
                            'number of header values. Found %s values '
                            '(%s), expected %s.' % (i, len(cells), cells,
                                                    len(self.HEADER)))

                    data_line_count += 1

            if data_line_count == 0:
                raise ValidationError('No taxonomy records found, only blank '
                                      'lines and/or a header row.')

    def _validate_(self, level):
        self._check_n_records(n={'min': 10, 'max': None}[level])


TSVTaxonomyDirectoryFormat = model.SingleFileDirectoryFormat(
    'TSVTaxonomyDirectoryFormat', 'taxonomy.tsv', TSVTaxonomyFormat)


class FASTAFormat(model.TextFileFormat):
    def __init__(self, *args, **kwargs):
        super().__init__(*args, **kwargs)
        self.aligned = False
        self.alphabet = None

    def _validate_(self, level):
        FASTAValidator, ValidationSet = _construct_validator_from_alphabet(
            self.alphabet)
        self._validate_FASTA(level, FASTAValidator, ValidationSet)

    def _validate_FASTA(self, level, FASTAValidator=None, ValidationSet=None):
        last_line_was_ID = False
        ids = {}

        seq_len = 0
        prev_seq_len = 0
        prev_seq_start_line = 0

        level_map = {'min': 100, 'max': float('inf')}
        max_lines = level_map[level]

<<<<<<< HEAD
        with skbio.io.util.open(str(self), encoding='binary') as fh:
=======
        with self.path.open('rb') as fh:
>>>>>>> ab2909c4
            try:
                first = fh.read(6)
                if first[:3] == b'\xEF\xBB\xBF':
                    first = first[3:]

                # Empty files should validate
                if first.strip() == b'':
                    return

                if first[0] != ord(b'>'):
                    raise ValidationError("First line of file is not a valid "
                                          "description. Descriptions must "
                                          "start with '>'")
                fh.seek(0)

                for line_number, line in enumerate(fh, 1):
                    line = line.strip()
                    if line_number >= max_lines:
                        return
                    line = line.decode('utf-8-sig')

                    if line.startswith('>'):
                        if FASTAValidator and ValidationSet:
                            if seq_len == 0:
                                seq_len = prev_seq_len

                            if self.aligned:
                                self._validate_line_lengths(
                                    seq_len, prev_seq_len, prev_seq_start_line)

                            prev_seq_len = 0
                            prev_seq_start_line = 0

                        if last_line_was_ID:
                            raise ValidationError('Multiple consecutive '
                                                  'descriptions starting on '
                                                  f'line {line_number-1!r}')

                        line = line.split()

                        if line[0] == '>':
                            if len(line) == 1:
                                raise ValidationError(
                                    f'Description on line {line_number} is '
                                    'missing an ID.')
                            else:
                                raise ValidationError(
                                    f'ID on line {line_number} starts with a '
                                    'space. IDs may not start with spaces')

                        if line[0] in ids:
                            raise ValidationError(
                                f'ID on line {line_number} is a duplicate of '
                                f'another ID on line {ids[line[0]]}.')

                        ids[line[0]] = line_number
                        last_line_was_ID = True

                    elif FASTAValidator and ValidationSet:
                        if re.fullmatch(FASTAValidator, line):
                            if prev_seq_start_line == 0:
                                prev_seq_start_line = line_number

                            prev_seq_len += len(line)
                            last_line_was_ID = False

                        else:
                            for position, character in enumerate(line):
                                if character not in ValidationSet:
                                    raise ValidationError(
                                        f"Invalid character '{character}' at "
                                        f"position {position} on line "
                                        f"{line_number} (does not match IUPAC "
                                        "characters for this sequence type). "
                                        "Allowed characters are "
                                        f"{self.alphabet}.")

                    else:
                        last_line_was_ID = False

            except UnicodeDecodeError as e:
                raise ValidationError(f'utf-8 cannot decode byte on line '
                                      f'{line_number}') from e

        if self.aligned:
            self._validate_line_lengths(
                seq_len, prev_seq_len, prev_seq_start_line)


class AlignedFASTAFormatMixin:
    def _turn_into_alignment(self):
        self.aligned = True
        self.alphabet = self.alphabet + ".-"

    def _validate_line_lengths(
            self, seq_len, prev_seq_len, prev_seq_start_line):
        if prev_seq_len != seq_len:
            raise ValidationError('The sequence starting on line '
                                  f'{prev_seq_start_line} was length '
                                  f'{prev_seq_len}. All previous sequences '
                                  f'were length {seq_len}. All sequences must '
                                  'be the same length for AlignedFASTAFormat.')


class DNAFASTAFormat(FASTAFormat):
    def __init__(self, *args, **kwargs):
        super().__init__(*args, **kwargs)
        self.alphabet = "ACGTURYKMSWBDHVN"


DNASequencesDirectoryFormat = model.SingleFileDirectoryFormat(
    'DNASequencesDirectoryFormat', 'dna-sequences.fasta', DNAFASTAFormat)


class PairedDNASequencesDirectoryFormat(model.DirectoryFormat):
    left_dna_sequences = model.File('left-dna-sequences.fasta',
                                    format=DNAFASTAFormat)
    right_dna_sequences = model.File('right-dna-sequences.fasta',
                                     format=DNAFASTAFormat)


class AlignedDNAFASTAFormat(AlignedFASTAFormatMixin, DNAFASTAFormat):
    def __init__(self, *args, **kwargs):
        super().__init__(*args, **kwargs)
        super()._turn_into_alignment()


AlignedDNASequencesDirectoryFormat = model.SingleFileDirectoryFormat(
    'AlignedDNASequencesDirectoryFormat', 'aligned-dna-sequences.fasta',
    AlignedDNAFASTAFormat)


def _construct_validator_from_alphabet(alphabet_str):
    if alphabet_str:
        Validator = re.compile(fr'[{alphabet_str}]+\r?\n?')
        ValidationSet = frozenset(alphabet_str)
    else:
        Validator, ValidationSet = None, None
    return Validator, ValidationSet


class DifferentialFormat(model.TextFileFormat):
    def validate(self, *args):
        try:
            md = qiime2.Metadata.load(str(self))
        except qiime2.metadata.MetadataFileError as md_exc:
            raise ValidationError(md_exc) from md_exc

        if md.column_count == 0:
            raise ValidationError('Format must contain at least 1 column')

        filtered_md = md.filter_columns(column_type='numeric')
        if filtered_md.column_count != md.column_count:
            raise ValidationError('Must only contain numeric values.')


DifferentialDirectoryFormat = model.SingleFileDirectoryFormat(
    'DifferentialDirectoryFormat', 'differentials.tsv', DifferentialFormat)


class ProteinFASTAFormat(FASTAFormat):
    def __init__(self, *args, **kwargs):
        super().__init__(*args, **kwargs)
        self.alphabet = "ABCDEFGHIKLMNPQRSTVWXYZ"


ProteinSequencesDirectoryFormat = model.SingleFileDirectoryFormat(
    'ProteinSequencesDirectoryFormat',
    'protein-sequences.fasta',
    ProteinFASTAFormat)


class AlignedProteinFASTAFormat(AlignedFASTAFormatMixin, ProteinFASTAFormat):
    def __init__(self, *args, **kwargs):
        super().__init__(*args, **kwargs)
        super()._turn_into_alignment()


AlignedProteinSequencesDirectoryFormat = model.SingleFileDirectoryFormat(
    'AlignedProteinSequencesDirectoryFormat',
    'aligned-protein-sequences.fasta',
    AlignedProteinFASTAFormat)


plugin.register_formats(
    TSVTaxonomyFormat, TSVTaxonomyDirectoryFormat,
    HeaderlessTSVTaxonomyFormat, HeaderlessTSVTaxonomyDirectoryFormat,
    TaxonomyFormat, TaxonomyDirectoryFormat, DNAFASTAFormat,
    DNASequencesDirectoryFormat, PairedDNASequencesDirectoryFormat,
    AlignedDNAFASTAFormat, AlignedDNASequencesDirectoryFormat,
<<<<<<< HEAD
    DifferentialFormat, DifferentialDirectoryFormat, ProteinFASTAFormat,
    AlignedProteinFASTAFormat, ProteinSequencesDirectoryFormat,
    AlignedProteinSequencesDirectoryFormat, FASTAFormat
=======
    DifferentialFormat, DifferentialDirectoryFormat,
>>>>>>> ab2909c4
)<|MERGE_RESOLUTION|>--- conflicted
+++ resolved
@@ -164,11 +164,7 @@
         level_map = {'min': 100, 'max': float('inf')}
         max_lines = level_map[level]
 
-<<<<<<< HEAD
-        with skbio.io.util.open(str(self), encoding='binary') as fh:
-=======
         with self.path.open('rb') as fh:
->>>>>>> ab2909c4
             try:
                 first = fh.read(6)
                 if first[:3] == b'\xEF\xBB\xBF':
@@ -359,11 +355,7 @@
     TaxonomyFormat, TaxonomyDirectoryFormat, DNAFASTAFormat,
     DNASequencesDirectoryFormat, PairedDNASequencesDirectoryFormat,
     AlignedDNAFASTAFormat, AlignedDNASequencesDirectoryFormat,
-<<<<<<< HEAD
     DifferentialFormat, DifferentialDirectoryFormat, ProteinFASTAFormat,
     AlignedProteinFASTAFormat, ProteinSequencesDirectoryFormat,
-    AlignedProteinSequencesDirectoryFormat, FASTAFormat
-=======
-    DifferentialFormat, DifferentialDirectoryFormat,
->>>>>>> ab2909c4
+    AlignedProteinSequencesDirectoryFormat,
 )