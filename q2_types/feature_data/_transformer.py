--- conflicted
+++ resolved
@@ -226,13 +226,8 @@
 
 def _read_from_fasta(path, constructor=skbio.DNA):
     return skbio.read(path, format='fasta', constructor=constructor)
-<<<<<<< HEAD
-
-
-=======
-
-
->>>>>>> ab2909c4
+
+
 def _fastaformats_to_series(ff, constructor=skbio.DNA):
     data = {}
     for sequence in _read_from_fasta(str(ff), constructor):
@@ -255,38 +250,11 @@
 def _series_to_fasta_format(ff, data, sequence_type="DNA"):
     with ff.open() as f:
         for id_, seq in data.iteritems():
-<<<<<<< HEAD
             if sequence_type == "protein":
                 sequence = skbio.Protein(seq, metadata={'id': id_})
             else:
                 sequence = skbio.DNA(seq, metadata={'id': id_})
             skbio.io.write(sequence, format='fasta', into=f)
-=======
-            if sequence_type == "DNA":
-                sequence = skbio.DNA(seq, metadata={'id': id_})
-                skbio.io.write(sequence, format='fasta', into=f)
-            else:
-                raise NotImplementedError(
-                    "pd.Series can only be converted to DNA FASTA format.")
-
-# DNA FASTA transformers
-
-
-class DNAIterator(collections.abc.Iterable):
-    def __init__(self, generator):
-        self.generator = generator
-
-    def __iter__(self):
-        yield from self.generator
-
-
-class PairedDNAIterator(DNAIterator):
-    pass
-
-
-class AlignedDNAIterator(DNAIterator):
-    pass
->>>>>>> ab2909c4
 
 # DNA FASTA transformers
 
