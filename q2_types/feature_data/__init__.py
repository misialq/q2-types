--- conflicted
+++ resolved
@@ -14,14 +14,9 @@
     TSVTaxonomyDirectoryFormat, DNAFASTAFormat, DNASequencesDirectoryFormat,
     PairedDNASequencesDirectoryFormat, AlignedDNAFASTAFormat,
     AlignedDNASequencesDirectoryFormat, DifferentialFormat,
-<<<<<<< HEAD
-    DifferentialDirectoryFormat, AlignedProteinSequencesDirectoryFormat,
-    ProteinSequencesDirectoryFormat, ProteinFASTAFormat, FASTAFormat,
-    AlignedProteinFASTAFormat)
-
-=======
-    DifferentialDirectoryFormat, FASTAFormat, AlignedFASTAFormatMixin)
->>>>>>> ab2909c4
+    DifferentialDirectoryFormat, FASTAFormat, AlignedFASTAFormatMixin,
+    AlignedProteinSequencesDirectoryFormat, ProteinSequencesDirectoryFormat, 
+    ProteinFASTAFormat, AlignedProteinFASTAFormat)
 from ._type import (
     FeatureData, Taxonomy, Sequence, PairedEndSequence, AlignedSequence,
     Differential, ProteinSequence, AlignedProteinSequence)
@@ -40,13 +35,9 @@
     'FeatureData', 'Taxonomy', 'Sequence', 'PairedEndSequence',
     'AlignedSequence', 'DNAIterator', 'PairedDNAIterator', 'FASTAFormat',
     'AlignedDNAIterator', 'Differential', 'DifferentialDirectoryFormat',
-<<<<<<< HEAD
-    'ProteinFASTAFormat', 'AlignedProteinFASTAFormat',
-    'ProteinSequence', 'ProteinSequencesDirectoryFormat',
+    'AlignedFASTAFormatMixin', 'ProteinFASTAFormat', 'ProteinSequence',
+    'AlignedProteinFASTAFormat', 'ProteinSequencesDirectoryFormat',
     'AlignedProteinSequence', 'AlignedProteinSequencesDirectoryFormat',
     'ProteinIterator', 'AlignedProteinIterator']
-=======
-    'AlignedFASTAFormatMixin']
->>>>>>> ab2909c4
 
 importlib.import_module('q2_types.feature_data._transformer')