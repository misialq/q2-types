# ----------------------------------------------------------------------------
# Copyright (c) 2016-2021, QIIME 2 development team.
#
# Distributed under the terms of the Modified BSD License.
#
# The full license is in the file LICENSE, distributed with this software.
# ----------------------------------------------------------------------------

import os
import os.path
import shutil
import unittest

from q2_types.feature_data import (
    TaxonomyFormat, TaxonomyDirectoryFormat, HeaderlessTSVTaxonomyFormat,
    HeaderlessTSVTaxonomyDirectoryFormat, TSVTaxonomyFormat,
    TSVTaxonomyDirectoryFormat, DNAFASTAFormat, DNASequencesDirectoryFormat,
    PairedDNASequencesDirectoryFormat, AlignedDNAFASTAFormat,
    AlignedDNASequencesDirectoryFormat, DifferentialDirectoryFormat,
<<<<<<< HEAD
    ProteinFASTAFormat, AlignedProteinFASTAFormat, FASTAFormat,
    AlignedProteinSequencesDirectoryFormat, ProteinSequencesDirectoryFormat

=======
    FASTAFormat
>>>>>>> ab2909c4
)
from qiime2.plugin.testing import TestPluginBase
from qiime2.plugin import ValidationError


class TestTaxonomyFormats(TestPluginBase):
    package = 'q2_types.feature_data.tests'

    def test_taxonomy_format_validate_positive(self):
        filenames = ['headerless.tsv', '2-column.tsv', '3-column.tsv',
                     'valid-but-messy.tsv', 'many-rows.tsv']
        filepaths = [self.get_data_path(os.path.join('taxonomy', filename))
                     for filename in filenames]

        for filepath in filepaths:
            format = TaxonomyFormat(filepath, mode='r')

            format.validate()

    def test_taxonomy_format_validate_negative(self):
        filenames = ['empty', 'blanks', '1-column.tsv']
        filepaths = [self.get_data_path(os.path.join('taxonomy', filename))
                     for filename in filenames]

        for filepath in filepaths:
            format = TaxonomyFormat(filepath, mode='r')

            with self.assertRaisesRegex(ValidationError, 'Taxonomy'):
                format.validate()

    def test_taxonomy_directory_format(self):
        # Basic test to verify that single-file directory format is working.
        filepath = self.get_data_path(os.path.join('taxonomy', '2-column.tsv'))
        shutil.copy(filepath,
                    os.path.join(self.temp_dir.name, 'taxonomy.tsv'))

        format = TaxonomyDirectoryFormat(self.temp_dir.name, mode='r')

        format.validate()

    # NOTE: the tests below for HeaderlessTSVTaxonomyFormat use some test files
    # that have headers. However, it makes no difference to this file format
    # since the header will be interpreted as data and exercises the correct
    # codepaths in the sniffer.
    #
    # These tests are nearly identical to the tests above for TaxonomyFormat --
    # the sniffer operates in exactly the same way (the transformers, however,
    # differ in behavior).

    def test_headerless_tsv_taxonomy_format_validate_positive(self):
        filenames = ['headerless.tsv', '2-column.tsv', '3-column.tsv',
                     'valid-but-messy.tsv', 'many-rows.tsv']
        filepaths = [self.get_data_path(os.path.join('taxonomy', filename))
                     for filename in filenames]

        for filepath in filepaths:
            format = HeaderlessTSVTaxonomyFormat(filepath, mode='r')

            format.validate()

    def test_headerless_tsv_taxonomy_format_validate_negative(self):
        filenames = ['empty', 'blanks', '1-column.tsv']
        filepaths = [self.get_data_path(os.path.join('taxonomy', filename))
                     for filename in filenames]

        for filepath in filepaths:
            format = HeaderlessTSVTaxonomyFormat(filepath, mode='r')

            with self.assertRaisesRegex(ValidationError,
                                        'HeaderlessTSVTaxonomy'):
                format.validate()

    def test_headerless_tsv_taxonomy_directory_format(self):
        # Basic test to verify that single-file directory format is working.
        filepath = self.get_data_path(os.path.join('taxonomy',
                                                   'headerless.tsv'))
        shutil.copy(filepath,
                    os.path.join(self.temp_dir.name, 'taxonomy.tsv'))

        format = HeaderlessTSVTaxonomyDirectoryFormat(self.temp_dir.name,
                                                      mode='r')

        format.validate()

    def test_tsv_taxonomy_format_validate_positive(self):
        filenames = ['2-column.tsv', '3-column.tsv', 'valid-but-messy.tsv',
                     'many-rows.tsv']
        filepaths = [self.get_data_path(os.path.join('taxonomy', filename))
                     for filename in filenames]

        for filepath in filepaths:
            format = TSVTaxonomyFormat(filepath, mode='r')

            format.validate()

    def test_tsv_taxonomy_format_validate_negative(self):
        filenames = ['empty', 'blanks', '1-column.tsv',
                     'headerless.tsv', 'header-only.tsv', 'jagged.tsv']
        filepaths = [self.get_data_path(os.path.join('taxonomy', filename))
                     for filename in filenames]

        for filepath in filepaths:
            format = TSVTaxonomyFormat(filepath, mode='r')

            with self.assertRaisesRegex(ValidationError, 'TSVTaxonomy'):
                format.validate()

    def test_tsv_taxonomy_directory_format(self):
        # Basic test to verify that single-file directory format is working.
        filepath = self.get_data_path(os.path.join('taxonomy', '2-column.tsv'))
        shutil.copy(filepath,
                    os.path.join(self.temp_dir.name, 'taxonomy.tsv'))

        format = TSVTaxonomyDirectoryFormat(self.temp_dir.name, mode='r')

        format.validate()

    def test_tsv_taxonomy_format_column_header_lengths(self):
        filenames = ['greater-column-length.tsv', 'greater-header-length.tsv']

        filepaths = [self.get_data_path(os.path.join('taxonomy', filename))
                     for filename in filenames]

        for filepath in filepaths:
            format = TSVTaxonomyFormat(filepath, mode='r')

            with self.assertRaisesRegex(ValidationError,
                                        'line 2.*3 values.*expected 2'):
                format.validate()


class TestDNAFASTAFormats(TestPluginBase):
    package = 'q2_types.feature_data.tests'

    def test_permissive_fasta_format(self):
        filepath = self.get_data_path('dna-sequences-gisaid.fasta')
        format = FASTAFormat(filepath, mode='r')

        format.validate()

    def test_dna_fasta_format_validate_positive(self):
        filepath = self.get_data_path('dna-sequences.fasta')
        format = DNAFASTAFormat(filepath, mode='r')

        format.validate()

    def test_dna_fasta_format_bom_passes(self):
        filepath = self.get_data_path('dna-with-bom-passes.fasta')
        format = DNAFASTAFormat(filepath, mode='r')

        format.validate()

    def test_dna_fasta_format_empty_file(self):
        filepath = os.path.join(self.temp_dir.name, 'empty')
        with open(filepath, 'w') as fh:
            fh.write('\n')
        format = DNAFASTAFormat(filepath, mode='r')

        format.validate()

    def test_dna_fasta_format_invalid_characters(self):
        filepath = self.get_data_path('not-dna-sequences.fasta')
        format = DNAFASTAFormat(filepath, mode='r')

        with self.assertRaisesRegex(ValidationError, "Invalid character '1' "
                                                     ".*0 on line 2"):
            format.validate()

    def test_dna_fasta_format_validate_negative(self):
        filepath = self.get_data_path('not-dna-sequences')
        format = DNAFASTAFormat(filepath, mode='r')

        with self.assertRaisesRegex(ValidationError, 'DNAFASTA'):
            format.validate()

    def test_dna_fasta_format_consecutive_IDs(self):
        filepath = self.get_data_path('dna-sequences-consecutive-ids.fasta')
        format = DNAFASTAFormat(filepath, mode='r')

        with self.assertRaisesRegex(
                ValidationError, 'consecutive descriptions.*1'):
            format.validate()

    def test_dna_fasta_format_missing_initial_ID(self):
        filepath = self.get_data_path('dna-sequences-first-line-not-id.fasta')
        format = DNAFASTAFormat(filepath, mode='r')

        with self.assertRaisesRegex(ValidationError, 'First line'):
            format.validate()

    def test_dna_fasta_format_corrupt_characters(self):
        filepath = self.get_data_path('dna-sequences-corrupt-characters.fasta')
        format = DNAFASTAFormat(filepath, mode='r')

        with self.assertRaisesRegex(ValidationError, 'utf-8.*2'):
            format.validate()

    def test_dna_fasta_format_bom_fails(self):
        filepath = self.get_data_path('dna-with-bom-fails.fasta')
        format = DNAFASTAFormat(filepath, mode='r')

        with self.assertRaisesRegex(ValidationError, 'First line'):
            format.validate()

    def test_dna_sequences_directory_format(self):
        filepath = self.get_data_path('dna-sequences.fasta')
        shutil.copy(filepath,
                    os.path.join(self.temp_dir.name, 'dna-sequences.fasta'))
        format = DNASequencesDirectoryFormat(self.temp_dir.name, mode='r')

        format.validate()

    def test_dna_fasta_format_duplicate_ids(self):
        filepath = self.get_data_path('dna-sequences-duplicate-id.fasta')
        format = DNAFASTAFormat(filepath, mode='r')

        with self.assertRaisesRegex(ValidationError, '3.*duplicate.*1'):
            format.validate()

    def test_dna_fasta_format_no_id(self):
        filepath = self.get_data_path('dna-sequences-no-id.fasta')
        format = DNAFASTAFormat(filepath, mode='r')

        with self.assertRaisesRegex(ValidationError, '1.*missing an ID'):
            format.validate()

    def test_dna_fasta_format_id_starts_with_space(self):
        filepath = self.get_data_path(
            'dna-sequences-id-starts-with-space.fasta')
        format = DNAFASTAFormat(filepath, mode='r')

        with self.assertRaisesRegex(ValidationError, '1 starts with a space'):
            format.validate()

    def test_paired_dna_sequences_directory_format(self):
        filepath = self.get_data_path('dna-sequences.fasta')
        temp_dir = self.temp_dir.name
        left_seq = os.path.join(temp_dir, 'left-dna-sequences.fasta')
        right_seq = os.path.join(temp_dir, 'right-dna-sequences.fasta')

        shutil.copy(filepath, left_seq)
        shutil.copy(filepath, right_seq)

        format = PairedDNASequencesDirectoryFormat(temp_dir, mode='r')

        format.validate()

    def test_aligned_dna_fasta_format_validate_positive(self):
        filepath = self.get_data_path('aligned-dna-sequences.fasta')
        format = AlignedDNAFASTAFormat(filepath, mode='r')

        format.validate()

    def test_aligned_dna_fasta_format_validate_negative(self):
        filepath = self.get_data_path('not-dna-sequences')
        format = AlignedDNAFASTAFormat(filepath, mode='r')

        with self.assertRaisesRegex(ValidationError, 'AlignedDNAFASTA'):
            format.validate()

    def test_aligned_dna_fasta_format_unaligned(self):
        filepath = self.get_data_path('dna-sequences.fasta')
        format = AlignedDNAFASTAFormat(filepath, mode='r')

        with self.assertRaisesRegex(ValidationError,
                                    'line 4.*length 88.*length 64'):
            format.validate()

    def test_aligned_dna_sequences_directory_format(self):
        filepath = self.get_data_path('aligned-dna-sequences.fasta')
        temp_dir = self.temp_dir.name
        shutil.copy(filepath,
                    os.path.join(temp_dir, 'aligned-dna-sequences.fasta'))
        format = AlignedDNASequencesDirectoryFormat(temp_dir, mode='r')

        format.validate()


class TestDifferentialFormat(TestPluginBase):
    package = 'q2_types.feature_data.tests'

    def test_differential_format(self):
        filepath = self.get_data_path('differentials.tsv')
        temp_dir = self.temp_dir.name
        shutil.copy(filepath,
                    os.path.join(temp_dir, 'differentials.tsv'))
        format = DifferentialDirectoryFormat(temp_dir, mode='r')
        format.validate()
        self.assertTrue(True)

    def test_differential_format_empty(self):
        filepath = self.get_data_path('empty_differential.tsv')
        temp_dir = self.temp_dir.name
        shutil.copy(filepath,
                    os.path.join(temp_dir, 'differentials.tsv'))

        with self.assertRaisesRegex(ValidationError, 'least 1 column'):
            format = DifferentialDirectoryFormat(temp_dir, mode='r')
            format.validate()

    def test_differential_format_not(self):
        filepath = self.get_data_path('not_differential.tsv')
        temp_dir = self.temp_dir.name
        shutil.copy(filepath,
                    os.path.join(temp_dir, 'differentials.tsv'))

        with self.assertRaises(ValidationError):
            format = DifferentialDirectoryFormat(temp_dir, mode='r')
            format.validate()

    def test_differential_format_inf(self):
        filepath = self.get_data_path('inf_differential.tsv')
        temp_dir = self.temp_dir.name
        shutil.copy(filepath,
                    os.path.join(temp_dir, 'differentials.tsv'))

        with self.assertRaisesRegex(ValidationError, 'numeric'):
            format = DifferentialDirectoryFormat(temp_dir, mode='r')
            format.validate()

    def test_differential_format_bad_type(self):
        filepath = self.get_data_path('bad_differential.tsv')
        temp_dir = self.temp_dir.name
        shutil.copy(filepath,
                    os.path.join(temp_dir, 'differentials.tsv'))

        with self.assertRaisesRegex(ValidationError, 'numeric'):
            format = DifferentialDirectoryFormat(temp_dir, mode='r')
            format.validate()


class TestProteinFASTAFormats(TestPluginBase):
    package = 'q2_types.feature_data.tests'

    def test_protein_fasta_format_validate_positive(self):
        filepath = self.get_data_path('protein-sequences.fasta')
        format = ProteinFASTAFormat(filepath, mode='r')

        format.validate()
        format.validate('min')

    def test_protein_fasta_format_invalid_characters(self):
        filepath = self.get_data_path('not-dna-sequences.fasta')
        format = ProteinFASTAFormat(filepath, mode='r')

        with self.assertRaisesRegex(
                ValidationError, "Invalid character '1' .*0 on line 2"):
            format.validate()

    def test_protein_fasta_format_empty_file(self):
        filepath = os.path.join(self.temp_dir.name, 'empty')
        with open(filepath, 'w') as fh:
            fh.write('\n')
        format = ProteinFASTAFormat(filepath, mode='r')

        format.validate()

    def test_protein_sequences_directory_format(self):
        filepath = self.get_data_path('protein-sequences.fasta')
        shutil.copy(filepath,
                    os.path.join(
                        self.temp_dir.name, 'protein-sequences.fasta'))
        format = ProteinSequencesDirectoryFormat(self.temp_dir.name, mode='r')

        format.validate()

    def test_aligned_protein_fasta_format_validate_positive(self):
        filepath = self.get_data_path('aligned-protein-sequences.fasta')
        format = AlignedProteinFASTAFormat(filepath, mode='r')

        format.validate()
        format.validate('min')

    def test_aligned_protein_fasta_format_unaligned(self):
        filepath = self.get_data_path('protein-sequences.fasta')
        format = AlignedProteinFASTAFormat(filepath, mode='r')

        with self.assertRaisesRegex(
                ValidationError, 'line 5 was length 93.* previous .* 70'):
            format.validate()

    def test_aligned_protein_sequences_directory_format(self):
        filepath = self.get_data_path('aligned-protein-sequences.fasta')
        temp_dir = self.temp_dir.name
        shutil.copy(filepath,
                    os.path.join(temp_dir, 'aligned-protein-sequences.fasta'))
        format = AlignedProteinSequencesDirectoryFormat(temp_dir, mode='r')

        format.validate()


if __name__ == '__main__':
    unittest.main()<|MERGE_RESOLUTION|>--- conflicted
+++ resolved
@@ -17,13 +17,9 @@
     TSVTaxonomyDirectoryFormat, DNAFASTAFormat, DNASequencesDirectoryFormat,
     PairedDNASequencesDirectoryFormat, AlignedDNAFASTAFormat,
     AlignedDNASequencesDirectoryFormat, DifferentialDirectoryFormat,
-<<<<<<< HEAD
     ProteinFASTAFormat, AlignedProteinFASTAFormat, FASTAFormat,
     AlignedProteinSequencesDirectoryFormat, ProteinSequencesDirectoryFormat
 
-=======
-    FASTAFormat
->>>>>>> ab2909c4
 )
 from qiime2.plugin.testing import TestPluginBase
 from qiime2.plugin import ValidationError
