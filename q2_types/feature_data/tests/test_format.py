# ----------------------------------------------------------------------------
# Copyright (c) 2016-2020, QIIME 2 development team.
#
# Distributed under the terms of the Modified BSD License.
#
# The full license is in the file LICENSE, distributed with this software.
# ----------------------------------------------------------------------------

import os
import os.path
import shutil
import unittest

from q2_types.feature_data import (
    TaxonomyFormat, TaxonomyDirectoryFormat, HeaderlessTSVTaxonomyFormat,
    HeaderlessTSVTaxonomyDirectoryFormat, TSVTaxonomyFormat,
    TSVTaxonomyDirectoryFormat, DNAFASTAFormat, DNASequencesDirectoryFormat,
    PairedDNASequencesDirectoryFormat, AlignedDNAFASTAFormat,
    AlignedDNASequencesDirectoryFormat, DifferentialDirectoryFormat,
<<<<<<< HEAD
    ProteinFASTAFormat, AlignedProteinFASTAFormat,
    AlignedProteinSequencesDirectoryFormat, ProteinSequencesDirectoryFormat
=======
    FASTAFormat
>>>>>>> 94838e5e
)
from qiime2.plugin.testing import TestPluginBase
from qiime2.plugin import ValidationError


class TestTaxonomyFormats(TestPluginBase):
    package = 'q2_types.feature_data.tests'

    def test_taxonomy_format_validate_positive(self):
        filenames = ['headerless.tsv', '2-column.tsv', '3-column.tsv',
                     'valid-but-messy.tsv', 'many-rows.tsv']
        filepaths = [self.get_data_path(os.path.join('taxonomy', filename))
                     for filename in filenames]

        for filepath in filepaths:
            format = TaxonomyFormat(filepath, mode='r')

            format.validate()

    def test_taxonomy_format_validate_negative(self):
        filenames = ['empty', 'blanks', '1-column.tsv']
        filepaths = [self.get_data_path(os.path.join('taxonomy', filename))
                     for filename in filenames]

        for filepath in filepaths:
            format = TaxonomyFormat(filepath, mode='r')

            with self.assertRaisesRegex(ValidationError, 'Taxonomy'):
                format.validate()

    def test_taxonomy_directory_format(self):
        # Basic test to verify that single-file directory format is working.
        filepath = self.get_data_path(os.path.join('taxonomy', '2-column.tsv'))
        shutil.copy(filepath,
                    os.path.join(self.temp_dir.name, 'taxonomy.tsv'))

        format = TaxonomyDirectoryFormat(self.temp_dir.name, mode='r')

        format.validate()

    # NOTE: the tests below for HeaderlessTSVTaxonomyFormat use some test files
    # that have headers. However, it makes no difference to this file format
    # since the header will be interpreted as data and exercises the correct
    # codepaths in the sniffer.
    #
    # These tests are nearly identical to the tests above for TaxonomyFormat --
    # the sniffer operates in exactly the same way (the transformers, however,
    # differ in behavior).

    def test_headerless_tsv_taxonomy_format_validate_positive(self):
        filenames = ['headerless.tsv', '2-column.tsv', '3-column.tsv',
                     'valid-but-messy.tsv', 'many-rows.tsv']
        filepaths = [self.get_data_path(os.path.join('taxonomy', filename))
                     for filename in filenames]

        for filepath in filepaths:
            format = HeaderlessTSVTaxonomyFormat(filepath, mode='r')

            format.validate()

    def test_headerless_tsv_taxonomy_format_validate_negative(self):
        filenames = ['empty', 'blanks', '1-column.tsv']
        filepaths = [self.get_data_path(os.path.join('taxonomy', filename))
                     for filename in filenames]

        for filepath in filepaths:
            format = HeaderlessTSVTaxonomyFormat(filepath, mode='r')

            with self.assertRaisesRegex(ValidationError,
                                        'HeaderlessTSVTaxonomy'):
                format.validate()

    def test_headerless_tsv_taxonomy_directory_format(self):
        # Basic test to verify that single-file directory format is working.
        filepath = self.get_data_path(os.path.join('taxonomy',
                                                   'headerless.tsv'))
        shutil.copy(filepath,
                    os.path.join(self.temp_dir.name, 'taxonomy.tsv'))

        format = HeaderlessTSVTaxonomyDirectoryFormat(self.temp_dir.name,
                                                      mode='r')

        format.validate()

    def test_tsv_taxonomy_format_validate_positive(self):
        filenames = ['2-column.tsv', '3-column.tsv', 'valid-but-messy.tsv',
                     'many-rows.tsv']
        filepaths = [self.get_data_path(os.path.join('taxonomy', filename))
                     for filename in filenames]

        for filepath in filepaths:
            format = TSVTaxonomyFormat(filepath, mode='r')

            format.validate()

    def test_tsv_taxonomy_format_validate_negative(self):
        filenames = ['empty', 'blanks', '1-column.tsv',
                     'headerless.tsv', 'header-only.tsv', 'jagged.tsv']
        filepaths = [self.get_data_path(os.path.join('taxonomy', filename))
                     for filename in filenames]

        for filepath in filepaths:
            format = TSVTaxonomyFormat(filepath, mode='r')

            with self.assertRaisesRegex(ValidationError, 'TSVTaxonomy'):
                format.validate()

    def test_tsv_taxonomy_directory_format(self):
        # Basic test to verify that single-file directory format is working.
        filepath = self.get_data_path(os.path.join('taxonomy', '2-column.tsv'))
        shutil.copy(filepath,
                    os.path.join(self.temp_dir.name, 'taxonomy.tsv'))

        format = TSVTaxonomyDirectoryFormat(self.temp_dir.name, mode='r')

        format.validate()

    def test_tsv_taxonomy_format_column_header_lengths(self):
        filenames = ['greater-column-length.tsv', 'greater-header-length.tsv']

        filepaths = [self.get_data_path(os.path.join('taxonomy', filename))
                     for filename in filenames]

        for filepath in filepaths:
            format = TSVTaxonomyFormat(filepath, mode='r')

            with self.assertRaisesRegex(ValidationError,
                                        'line 2.*3 values.*expected 2'):
                format.validate()


class TestDNAFASTAFormats(TestPluginBase):
    package = 'q2_types.feature_data.tests'

    def test_permissive_fasta_format(self):
        filepath = self.get_data_path('dna-sequences-gisaid.fasta')
        format = FASTAFormat(filepath, mode='r')

        format.validate()

    def test_dna_fasta_format_validate_positive(self):
        filepath = self.get_data_path('dna-sequences.fasta')
        format = DNAFASTAFormat(filepath, mode='r')

        format.validate()

    def test_dna_fasta_format_bom_passes(self):
        filepath = self.get_data_path('dna-with-bom-passes.fasta')
        format = DNAFASTAFormat(filepath, mode='r')

        format.validate()

    def test_dna_fasta_format_empty_file(self):
        filepath = os.path.join(self.temp_dir.name, 'empty')
        with open(filepath, 'w') as fh:
            fh.write('\n')
        format = DNAFASTAFormat(filepath, mode='r')

        format.validate()

    def test_dna_fasta_format_invalid_characters(self):
        filepath = self.get_data_path('not-dna-sequences.fasta')
        format = DNAFASTAFormat(filepath, mode='r')

        with self.assertRaisesRegex(ValidationError, "Invalid character '1' "
                                                     ".*0 on line 2"):
            format.validate()

    def test_dna_fasta_format_validate_negative(self):
        filepath = self.get_data_path('not-dna-sequences')
        format = DNAFASTAFormat(filepath, mode='r')

        with self.assertRaisesRegex(ValidationError, 'DNAFASTA'):
            format.validate()

    def test_dna_fasta_format_consecutive_IDs(self):
        filepath = self.get_data_path('dna-sequences-consecutive-ids.fasta')
        format = DNAFASTAFormat(filepath, mode='r')

        with self.assertRaisesRegex(
                ValidationError, 'consecutive descriptions.*1'):
            format.validate()

    def test_dna_fasta_format_missing_initial_ID(self):
        filepath = self.get_data_path('dna-sequences-first-line-not-id.fasta')
        format = DNAFASTAFormat(filepath, mode='r')

        with self.assertRaisesRegex(ValidationError, 'First line'):
            format.validate()

    def test_dna_fasta_format_corrupt_characters(self):
        filepath = self.get_data_path('dna-sequences-corrupt-characters.fasta')
        format = DNAFASTAFormat(filepath, mode='r')

        with self.assertRaisesRegex(ValidationError, 'utf-8.*2'):
            format.validate()

    def test_dna_fasta_format_bom_fails(self):
        filepath = self.get_data_path('dna-with-bom-fails.fasta')
        format = DNAFASTAFormat(filepath, mode='r')

        with self.assertRaisesRegex(ValidationError, 'First line'):
            format.validate()

    def test_dna_sequences_directory_format(self):
        filepath = self.get_data_path('dna-sequences.fasta')
        shutil.copy(filepath,
                    os.path.join(self.temp_dir.name, 'dna-sequences.fasta'))
        format = DNASequencesDirectoryFormat(self.temp_dir.name, mode='r')

        format.validate()

    def test_dna_fasta_format_duplicate_ids(self):
        filepath = self.get_data_path('dna-sequences-duplicate-id.fasta')
        format = DNAFASTAFormat(filepath, mode='r')

        with self.assertRaisesRegex(ValidationError, '3.*duplicate.*1'):
            format.validate()

    def test_dna_fasta_format_no_id(self):
        filepath = self.get_data_path('dna-sequences-no-id.fasta')
        format = DNAFASTAFormat(filepath, mode='r')

        with self.assertRaisesRegex(ValidationError, '1.*missing an ID'):
            format.validate()

    def test_dna_fasta_format_id_starts_with_space(self):
        filepath = self.get_data_path(
            'dna-sequences-id-starts-with-space.fasta')
        format = DNAFASTAFormat(filepath, mode='r')

        with self.assertRaisesRegex(ValidationError, '1 starts with a space'):
            format.validate()

    def test_paired_dna_sequences_directory_format(self):
        filepath = self.get_data_path('dna-sequences.fasta')
        temp_dir = self.temp_dir.name
        left_seq = os.path.join(temp_dir, 'left-dna-sequences.fasta')
        right_seq = os.path.join(temp_dir, 'right-dna-sequences.fasta')

        shutil.copy(filepath, left_seq)
        shutil.copy(filepath, right_seq)

        format = PairedDNASequencesDirectoryFormat(temp_dir, mode='r')

        format.validate()

    def test_aligned_dna_fasta_format_validate_positive(self):
        filepath = self.get_data_path('aligned-dna-sequences.fasta')
        format = AlignedDNAFASTAFormat(filepath, mode='r')

        format.validate()

    def test_aligned_dna_fasta_format_validate_negative(self):
        filepath = self.get_data_path('not-dna-sequences')
        format = AlignedDNAFASTAFormat(filepath, mode='r')

        with self.assertRaisesRegex(ValidationError, 'AlignedDNAFASTA'):
            format.validate()

    def test_aligned_dna_fasta_format_unaligned(self):
        filepath = self.get_data_path('dna-sequences.fasta')
        format = AlignedDNAFASTAFormat(filepath, mode='r')

        with self.assertRaisesRegex(ValidationError,
                                    'line 4.*length 88.*length 64'):
            format.validate()

    def test_aligned_dna_sequences_directory_format(self):
        filepath = self.get_data_path('aligned-dna-sequences.fasta')
        temp_dir = self.temp_dir.name
        shutil.copy(filepath,
                    os.path.join(temp_dir, 'aligned-dna-sequences.fasta'))
        format = AlignedDNASequencesDirectoryFormat(temp_dir, mode='r')

        format.validate()


class TestDifferentialFormat(TestPluginBase):
    package = 'q2_types.feature_data.tests'

    def test_differential_format(self):
        filepath = self.get_data_path('differentials.tsv')
        temp_dir = self.temp_dir.name
        shutil.copy(filepath,
                    os.path.join(temp_dir, 'differentials.tsv'))
        format = DifferentialDirectoryFormat(temp_dir, mode='r')
        format.validate()
        self.assertTrue(True)

    def test_differential_format_empty(self):
        filepath = self.get_data_path('empty_differential.tsv')
        temp_dir = self.temp_dir.name
        shutil.copy(filepath,
                    os.path.join(temp_dir, 'differentials.tsv'))

        with self.assertRaisesRegex(ValidationError, 'least 1 column'):
            format = DifferentialDirectoryFormat(temp_dir, mode='r')
            format.validate()

    def test_differential_format_not(self):
        filepath = self.get_data_path('not_differential.tsv')
        temp_dir = self.temp_dir.name
        shutil.copy(filepath,
                    os.path.join(temp_dir, 'differentials.tsv'))

        with self.assertRaises(ValidationError):
            format = DifferentialDirectoryFormat(temp_dir, mode='r')
            format.validate()

    def test_differential_format_inf(self):
        filepath = self.get_data_path('inf_differential.tsv')
        temp_dir = self.temp_dir.name
        shutil.copy(filepath,
                    os.path.join(temp_dir, 'differentials.tsv'))

        with self.assertRaisesRegex(ValidationError, 'numeric'):
            format = DifferentialDirectoryFormat(temp_dir, mode='r')
            format.validate()

    def test_differential_format_bad_type(self):
        filepath = self.get_data_path('bad_differential.tsv')
        temp_dir = self.temp_dir.name
        shutil.copy(filepath,
                    os.path.join(temp_dir, 'differentials.tsv'))

        with self.assertRaisesRegex(ValidationError, 'numeric'):
            format = DifferentialDirectoryFormat(temp_dir, mode='r')
            format.validate()


class TestProteinFASTAFormats(TestPluginBase):
    package = 'q2_types.feature_data.tests'

    def test_protein_fasta_format_validate_positive(self):
        filepath = self.get_data_path('protein-sequences.fasta')
        format = ProteinFASTAFormat(filepath, mode='r')

        format.validate()
        format.validate('min')

    def test_protein_fasta_format_invalid_characters(self):
        filepath = self.get_data_path('not-dna-sequences.fasta')
        format = ProteinFASTAFormat(filepath, mode='r')

        # with self.assertRaisesRegex(
        #         ValueError, "Invalid characters in sequence"):
        format.validate()

    def test_protein_fasta_format_empty_file(self):
        filepath = os.path.join(self.temp_dir.name, 'empty')
        with open(filepath, 'w') as fh:
            fh.write('\n')
        format = ProteinFASTAFormat(filepath, mode='r')

        format.validate()

    def test_protein_sequences_directory_format(self):
        filepath = self.get_data_path('protein-sequences.fasta')
        shutil.copy(filepath,
                    os.path.join(
                        self.temp_dir.name, 'protein-sequences.fasta'))
        format = ProteinSequencesDirectoryFormat(self.temp_dir.name, mode='r')

        format.validate()

    def test_aligned_protein_fasta_format_validate_positive(self):
        filepath = self.get_data_path('aligned-protein-sequences.fasta')
        format = AlignedProteinFASTAFormat(filepath, mode='r')

        format.validate()
        format.validate('min')

    def test_aligned_protein_fasta_format_unaligned(self):
        filepath = self.get_data_path('protein-sequences.fasta')
        format = AlignedProteinFASTAFormat(filepath, mode='r')

        with self.assertRaisesRegex(ValueError,
                                    'length must match.* 93.* 70'):
            format.validate()

    def test_aligned_protein_sequences_directory_format(self):
        filepath = self.get_data_path('aligned-protein-sequences.fasta')
        temp_dir = self.temp_dir.name
        shutil.copy(filepath,
                    os.path.join(temp_dir, 'aligned-protein-sequences.fasta'))
        format = AlignedProteinSequencesDirectoryFormat(temp_dir, mode='r')

        format.validate()


if __name__ == '__main__':
    unittest.main()<|MERGE_RESOLUTION|>--- conflicted
+++ resolved
@@ -17,12 +17,9 @@
     TSVTaxonomyDirectoryFormat, DNAFASTAFormat, DNASequencesDirectoryFormat,
     PairedDNASequencesDirectoryFormat, AlignedDNAFASTAFormat,
     AlignedDNASequencesDirectoryFormat, DifferentialDirectoryFormat,
-<<<<<<< HEAD
-    ProteinFASTAFormat, AlignedProteinFASTAFormat,
+    ProteinFASTAFormat, AlignedProteinFASTAFormat, FASTAFormat,
     AlignedProteinSequencesDirectoryFormat, ProteinSequencesDirectoryFormat
-=======
-    FASTAFormat
->>>>>>> 94838e5e
+
 )
 from qiime2.plugin.testing import TestPluginBase
 from qiime2.plugin import ValidationError
